--- conflicted
+++ resolved
@@ -36,28 +36,12 @@
 #[no_mangle]
 extern "C" fn rust_main(_hart_id: usize, opaque: usize, nonstandard_a2: usize) {
     // parse dynamic information
-<<<<<<< HEAD
     static SBI_READY: AtomicBool = AtomicBool::new(false);
 
-    let boot_info = platform::get_boot_info(opaque, nonstandard_a2);
-
-    if boot_info.is_boot_hart {
-        let mpp = boot_info.mpp;
-        let next_addr = boot_info.next_address;
-        let fdt_addr = boot_info.fdt_address;
-=======
-    let info = dynamic::read_paddr(nonstandard_a2).unwrap_or_else(fail::use_lottery);
-    static GENESIS: AtomicBool = AtomicBool::new(true);
-    static SBI_READY: AtomicBool = AtomicBool::new(false);
-
-    let is_boot_hart = if info.boot_hart == usize::MAX {
-        GENESIS.swap(false, Ordering::AcqRel)
-    } else {
-        current_hartid() == info.boot_hart
-    };
-
-    if is_boot_hart {
->>>>>>> 9f094b38
+    let boot_hart_info = platform::get_boot_hart(opaque, nonstandard_a2);
+
+    if boot_hart_info.is_boot_hart {
+        let fdt_addr = boot_hart_info.fdt_address;
 
         // 1. Init FDT
         // parse the device tree
@@ -143,9 +127,8 @@
         // 设置陷入栈
         trap_stack::prepare_for_trap();
 
-        let dynamic_info = dynamic::read_paddr(nonstandard_a2).unwrap_or_else(fail::no_dynamic_info_available);
-        let (mpp, next_addr) =
-            dynamic::mpp_next_addr(&dynamic_info).unwrap_or_else(fail::invalid_dynamic_data);
+        let boot_info = platform::get_boot_info(nonstandard_a2);
+        let (mpp, next_addr) = (boot_info.mpp, boot_info.next_address);
         // 设置内核入口
         local_remote_hsm().start(NextStage {
             start_addr: next_addr,
@@ -173,7 +156,9 @@
         trap_stack::prepare_for_trap();
 
         // waiting for sbi ready
-        while !SBI_READY.load(Ordering::Relaxed) { core::hint::spin_loop() }
+        while !SBI_READY.load(Ordering::Relaxed) {
+            core::hint::spin_loop()
+        }
     }
 
     ipi::clear_all();
@@ -198,7 +183,6 @@
 #[naked]
 #[link_section = ".text.entry"]
 #[export_name = "_start"]
-#[cfg(not(feature = "payload"))]
 unsafe extern "C" fn start() -> ! {
     core::arch::asm!(
         // 1. Turn off interrupt
@@ -241,37 +225,6 @@
     )
 }
 
-#[naked]
-#[link_section = ".text.entry"]
-#[export_name = "_start"]
-#[cfg(feature = "payload")]
-unsafe extern "C" fn start() -> ! {
-    core::arch::asm!(
-        // 1. Turn off interrupt
-        "   csrw    mie, zero",
-        // 2. Initialize programming langauge runtime
-        // only clear bss if hartid matches preferred boot hart id
-        "   csrr    t0, mhartid",
-        // 3. clear bss segment
-        "   la      t0, sbss
-            la      t1, ebss
-        1:  bgeu    t0, t1, 2f
-            sd      zero, 0(t0)
-            addi    t0, t0, 8
-            j       1b",
-        "2:",
-         // 4. Prepare stack for each hart
-        "   call    {locate_stack}",
-        "   call    {main}",
-        "   csrw    mscratch, sp",
-        "   j       {hart_boot}",
-        locate_stack = sym trap_stack::locate,
-        main         = sym rust_main,
-        hart_boot    = sym trap::msoft,
-        options(noreturn)
-    )
-}
-
 #[panic_handler]
 fn panic(info: &core::panic::PanicInfo) -> ! {
     use riscv::register::*;
