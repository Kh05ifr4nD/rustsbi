--- conflicted
+++ resolved
@@ -17,11 +17,7 @@
 - rt: add DBTR extension support to SBI implementation.
 - dbtr: use `TriggerMask` structure in sbi-rt DBTR functions
 - rt: add structure for SSE, FWFT, DBTR, and MPXY extensions
-<<<<<<< HEAD
-- lib: clarify error codes in documents of SBI IPI and RFENCE extensions
-=======
 - rt: add SSE extension support to SBI implementation.
->>>>>>> f932f84c
 
 ### Modified
 
@@ -33,6 +29,7 @@
 
 - base: fix wrong `extension_id` of `Suspend` structure
 - binary: allow 8 arguments on internal function `sbi_call_6`.
+- lib: clarify error codes in documents of SBI IPI and RFENCE extensions.
 
 ## [0.0.3] - 2024-02-08
 
